"""
voxel.py
-----------

Convert meshes to a simple voxel data structure and back again.
"""
import numpy as np

from . import util
from . import remesh
from . import caching
from . import grouping

from .constants import log, log_time


def _tuple(axes):
    if isinstance(axes, np.ndarray):
        return tuple(a.item() for a in axes)
    else:
        return tuple(axes)


class VoxelBase(object):

    def __init__(self, *args, **kwargs):
        self._data = caching.DataStore()
        self._cache = caching.Cache(id_function=self._data.crc)

    def transpose(self, axes):
        axes = _tuple(axes)
        if axes == (0, 1, 2):
            return self
        else:
            return VoxelTranspose(self, axes)

    @caching.cache_decorator
    def marching_cubes(self):
        """
        A marching cubes Trimesh representation of the voxels.

        No effort was made to clean or smooth the result in any way;
        it is merely the result of applying the scikit-image
        measure.marching_cubes function to self.matrix.

        Returns
        ---------
        meshed: Trimesh object representing the current voxel
                        object, as returned by marching cubes algorithm.
        """
        meshed = matrix_to_marching_cubes(matrix=self.matrix,
                                          pitch=self.pitch,
                                          origin=self.origin)
        return meshed

    @property
    def pitch(self):
        # stored as TrackedArray with a single element
        return self._data['pitch'][0]

    @pitch.setter
    def pitch(self, value):
        self._data['pitch'] = value

    @property
    def shape(self):
        """
        The shape of the matrix for the current voxel object.

        Returns
        ---------
        shape: (3,) int, what is the shape of the 3D matrix
                         for these voxels
        """
        return self.matrix.shape

    @caching.cache_decorator
    def filled_count(self):
        """
        Return the number of voxels that are occupied.

        Returns
        --------
        filled: int, number of voxels that are occupied
        """
        return int(self.matrix.sum())

    @caching.cache_decorator
    def volume(self):
        """
        What is the volume of the filled cells in the current voxel object.

        Returns
        ---------
        volume: float, volume of filled cells
        """
        volume = self.filled_count * (self.pitch**3)
        return volume

    @caching.cache_decorator
    def points(self):
        """
        The center of each filled cell as a list of points.

        Returns
        ----------
        points: (self.filled, 3) float, list of points
        """
        points = matrix_to_points(matrix=self.matrix,
                                  pitch=self.pitch,
                                  origin=self.origin)
        return points

    def point_to_index(self, point):
        """
        Convert points to indices in the matrix array.

        Parameters
        ----------
        point: (..., 3) float, point in space

        Returns
        ---------
        index: (..., 3) int array of indices into self.matrix
        """
<<<<<<< HEAD
        return points_to_indices(
            points=point,
            pitch=self.pitch,
            origin=self.origin)
=======
        return points_to_indices(points=point,
                                 pitch=self.pitch,
                                 origin=self.origin)
>>>>>>> 83713180

    def is_filled(self, point):
        """
        Query points to see if the voxel cells they lie in are filled or not.

        Parameters
        ----------
        point: (..., 3) float, point(s) in space

        Returns
        ---------
        is_filled: (...,) bool, is cell occupied or not for each point
        """
        point = np.asanyarray(point)
        out_shape = point.shape[:-1]
        point = point.reshape(-1, 3)
        index = self.point_to_index(point)
        in_range = np.logical_and(
            np.all(index < np.array(self.shape), axis=-1),
            np.all(index >= 0, axis=-1))

        is_filled = np.zeros_like(in_range)
        # get flat indices of those points in range
        flat_index = np.ravel_multi_index(index[in_range].T, self.shape)
        is_filled[in_range] = self.matrix.flat[flat_index]
        return is_filled.reshape(out_shape)
<<<<<<< HEAD

    def to_dense(self):
        return Voxel(self.matrix, self.pitch, self.origin)


class VoxelTranspose(VoxelBase):
    """Lazily transposed voxel."""
    def __init__(self, base, axes):
        axes = _tuple(axes)
        if not (all(isinstance(a, int) for a in axes) and
                len(axes) == 3):
            raise ValueError('axes must be ints')
        axes_set = set(axes)
        if len(set(axes)) != 3:
            raise ValueError(
                'axes must contain unique entries, got %s' % str(axes))
        if not all(i in axes_set for i in range(3)):
            raise ValueError('axes must be a permutation of (0, 1, 2)')
        self._axes = axes
        self._base = base

    def _permute(self, data, axis=-1):
        return np.take(data, self._axes, axis=axis)

    def _permute_inv(self, data):
        out = np.empty_like(data)
        out[..., self._axes] = data
        return out

    def _permute_tuple(self, data):
        """Same as _permute with `axis==0`, but works on lists/tuples."""
        return tuple(data[p] for p in self._axes)

    @property
    def marching_cubes(self):
        from .base import Trimesh
        base = self._base.marching_cubes
        # permuted vertex normals might be off by -1 for some `axes`?
        return Trimesh(
            vertices=self._permute(base.vertices), faces=base.faces,
            # vertex_normals=self._permute(base.vertex_normals)
        )
=======
>>>>>>> 83713180

    @property
    def pitch(self):
        return self._base.pitch

    @property
    def origin(self):
        return self._permute(self._base.origin)

    @property
    def shape(self):
        return self._permute_tuple(self._base.shape)

    @property
    def filled_count(self):
        return self._base.filled_count

    @property
    def volume(self):
        return self._base.volume

    @property
    def points(self):
        return self._permute(self._base.points)

    def point_to_index(self, point):
        return self._permute(
            self._base.point_to_index(self._permute_inv(point)))

    def is_filled(self, point):
        return self._base.is_filled(self._permute_inv(point))

    @property
    def matrix(self):
        return self._base.matrix.transpose(self._axes)

    def transpose(self, axes):
        axes = tuple(self._axes[a] for a in axes)
        return self._base.transpose(axes)

    @property
    def base(self):
        return self._base

    @property
    def transpose_axes(self):
        return self._axes


class Voxel(VoxelBase):
    """
    Voxel representation with matrix, pitch and origin.

    All voxels are referenced by the center of their cell box, for example,
    the ``origin`` exactly matches the center of the first voxel.

    Parameters
    ----------
    matrix: (X, Y, Z)
        Matrix that is interpreted as boolean to represent filled voxels.
    pitch: float
        Scale of each voxel.
    origin: (3,) float
        The center of the first voxel.
    """

    def __init__(self, matrix, pitch, origin):
        super(Voxel, self).__init__()

        self._data['matrix'] = matrix
        self._data['pitch'] = pitch
        self._data['origin'] = origin

    @property
    def origin(self):
        return self._data['origin']

    @property
    def matrix(self):
        return self._data['matrix']

    def as_boxes(self, colors=None):
        """
        A rough Trimesh representation of the voxels with a box
        for each filled voxel.

        Parameters
        ----------
        colors : (3,) or (4,) float or uint8
                 (X, Y, Z, 3) or (X, Y, Z, 4) float or uint8
         Where matrix.shape == (X, Y, Z)

        Returns
        ---------
        mesh : trimesh.Trimesh
          Mesh with one box per filled cell.
        """
        matrix = self._data['matrix']
        centers = matrix_to_points(
            matrix=matrix,
            pitch=self._data['pitch'],
            origin=self._data['origin'])

        if colors is not None:
            colors = np.asanyarray(colors)
            if (colors.ndim == 4 and
                colors.shape[:3] == matrix.shape and
                    colors.shape[3] in [3, 4]):
                colors = colors[matrix > 0]
            elif not (colors.shape == (3,) or colors.shape == (4,)):
                log.warning('colors incorrect shape!')
                colors = None

        mesh = multibox(centers=centers,
                        pitch=self.pitch,
                        colors=colors)
        return mesh

    def show(self, *args, **kwargs):
        """
        Convert the current set of voxels into a trimesh for visualization
        and show that via its built- in preview method.
        """
        return self.as_boxes().show(*args, **kwargs)

    def to_dense(self):
        return self


class VoxelMesh(VoxelBase):

    def __init__(self,
                 mesh,
                 pitch,
                 max_iter=10,
                 size_max=None,
                 method='subdivide'):
        """
        A voxel representation of a mesh that will track changes to
        the mesh.

        At the moment the voxels are not filled in and only represent
        the surface.

        Parameters
        ----------
        mesh:      Trimesh object
        pitch:     float, how long should each edge of the voxel be
        size_max:  float, maximum size (in mb) of a data structure that
                          may be created before raising an exception
        """
        super(VoxelMesh, self).__init__()

        self._method = method
        self._data['mesh'] = mesh
        self._data['pitch'] = pitch
        self._data['max_iter'] = max_iter

    @caching.cache_decorator
    def matrix_surface(self):
        """
        The voxels on the surface of the mesh as a 3D matrix.

        Returns
        ---------
        matrix: self.shape np.bool, if a cell is True it is occupied
        """
        matrix = sparse_to_matrix(self.sparse_surface)
        return matrix

    @caching.cache_decorator
    def matrix_solid(self):
        """
        The voxels in a mesh as a 3D matrix.

        Returns
        ---------
        matrix: self.shape np.bool, if a cell is True it is occupied
        """
        matrix = sparse_to_matrix(self.sparse_solid)
        return matrix

    @property
    def matrix(self):
        """
        A matrix representation of the surface voxels.

        In the future this is planned to return a filled voxel matrix
        if the source mesh is watertight, and a surface voxelization
        otherwise.

        Returns
        ---------
        matrix: self.shape np.bool, cell occupancy
        """
        if self._data['mesh'].is_watertight:
            return self.matrix_solid
        return self.matrix_surface

    @property
    def origin(self):
        """
        The origin of the voxel array.

        Returns
        ------------
        origin: (3,) float, point in space
        """
        populate = self.sparse_surface  # NOQA
        return self._cache['origin']

    @caching.cache_decorator
    def sparse_surface(self):
        """
        Filled cells on the surface of the mesh.

        Returns
        ----------------
        voxels: (n, 3) int, filled cells on mesh surface
        """
        if self._method == 'ray':
            func = voxelize_ray
        elif self._method == 'subdivide':
            func = voxelize_subdivide
        else:
            raise ValueError('voxelization method incorrect')

        voxels, origin = func(
            mesh=self._data['mesh'],
            pitch=self._data['pitch'],
            max_iter=self._data['max_iter'][0])
        self._cache['origin'] = origin

        return voxels

    @caching.cache_decorator
    def sparse_solid(self):
        """
        Filled cells inside and on the surface of mesh

        Returns
        ----------------
        filled: (n, 3) int, filled cells in or on mesh.
        """
        filled = fill_voxelization(self.sparse_surface)
        return filled + 0.5

    def as_boxes(self, solid=False):
        """
        A rough Trimesh representation of the voxels with a box
        for each filled voxel.

        Parameters
        -----------
        solid: bool, if True return boxes for sparse_solid

        Returns
        ---------
        mesh: Trimesh object made up of one box per filled cell.
        """
        if solid:
            filled = self.sparse_solid
        else:
            filled = self.sparse_surface
        # center points of voxels
        centers = indices_to_points(indices=filled,
                                    pitch=self.pitch,
                                    origin=self.origin)
        mesh = multibox(centers=centers, pitch=self.pitch)
        return mesh

    def show(self, solid=False):
        """
        Convert the current set of voxels into a trimesh for visualization
        and show that via its built- in preview method.
        """
        self.as_boxes(solid=solid).show()


class VoxelRle(VoxelBase):
    """Run-length-encoded voxel."""
    def __init__(self, rle, pitch, origin, shape):
        """
        Args:
            rle: `trimesh.rle.RunLengthEncoding` instance denoting 1D
                representation in `x, y, z` ordering.
            pitch: length of each voxel side length
            origin: length 3 float
            shape: shape of voxel
        """
        super(VoxelRle, self).__init__()
        self._data['rle_data'] = rle._data
        self._rle = rle
        self._data['pitch'] = pitch
        self._data['origin'] = origin
        self._shape = tuple(shape)

    @caching.cache_decorator
    def filled_count(self):
        return self._rle.sum()

    @property
    def rle(self):
        return self._rle

    @property
    def rle_data(self):
        return self._data['rle_data']

    @property
    def origin(self):
        return self._data['origin']

    @property
    def shape(self):
        return self._shape

    def is_filled(self, point):
        point = np.asanyarray(point)
        out_shape = point.shape[:-1]
        point = point.reshape(-1, 3)
        index = np.asanyarray(self.point_to_index(point))
        in_range = np.logical_and(
            np.all(index < np.array(self.shape), axis=-1),
            np.all(index >= 0, axis=-1))
        is_filled = np.zeros_like(in_range)
        if np.any(in_range):
            flat_index = np.ravel_multi_index(index[in_range].T, self.shape)
            is_filled[in_range] = self._rle.gather(flat_index)
        return is_filled.reshape(out_shape)

    @caching.cache_decorator
    def points(self):
        indices_1d = self._rle.sparse_indices()
        indices_3d = np.stack(
            np.unravel_index(indices_1d, self.shape), axis=-1)
        return indices_to_points(indices_3d, self.pitch, self.origin)

    @caching.cache_decorator
    def matrix(self):
        return self._rle.to_dense().reshape(self.shape)

    def to_dense(self):
        """Convert to a Voxel representation based on a dense matrix."""
        return Voxel(matrix=self.matrix, pitch=self.pitch, origin=self.origin)

    @staticmethod
    def from_binvox_data(
            rle_data, shape, translate, scale, encoded_axes='xzy'):
        """
        Factory for building from data associated with binvox files.

        Args:
            rle_data: numpy array representing run-length-encoded of flat voxel
                values, or a `trimesh.rle.RunLengthEncoding` object.
                See `trimesh.rle` documentation for description of encoding.
            shape: shape of voxel grid.
            translate: alias for `origin` in trimesh terminology
            scale: side length of entire voxel grid. Note this is different
                to `pitch` in trimesh terminology, which relates to the side
                length of an individual voxel.
            encoded_axes: iterable with values in ('x', 'y', 'z', 0, 1, 2),
                where x => 0, y => 1, z => 2
                denoting the order of axes in the encoded data. binvox by
                default saves in xzy order, but using `xyz` (or (0, 1, 2)) will
                be faster in some circumstances.

        Returns:
            `VoxelBase` instance: `VoxelRle` or `VoxelTranspose` instance if
            `axis_order` isn't quivalent to 'xyz' or (0, 1, 2).
        """
        # shape must be uniform else scale is ambiguous
        from . import rle
        if not (shape[0] == shape[1] == shape[2]):
            raise ValueError(
                'trimesh only supports uniform scaling, so required binvox '
                'with uniform shapes')
        if isinstance(rle_data, rle.RunLengthEncoding):
            rle_obj = rle_data
        else:
            rle_obj = rle.RunLengthEncoding(rle_data)
        pitch = float(scale)/(shape[0] - 1)
        origin = translate
        indices = {'x': 0, 'y': 1, 'z': 2}
        axes = tuple(indices.get(a, a) for a in encoded_axes)
        # invert - axes is the order of the encoded data
        axes = np.array(axes)
        axes_out = np.empty_like(axes)
        axes_out[axes] = axes

        return VoxelRle(rle_obj, pitch, origin, shape).transpose(axes)


@log_time
def voxelize_subdivide(mesh,
                       pitch,
                       max_iter=10,
                       edge_factor=2.0):
    """
    Voxelize a surface by subdividing a mesh until every edge is
    shorter than: (pitch / edge_factor)

    Parameters
    -----------
    mesh:        Trimesh object
    pitch:       float, side length of a single voxel cube
    max_iter:    int, cap maximum subdivisions or None for no limit.
    edge_factor: float,

    Returns
    -----------
    voxels_sparse:   (n,3) int, (m,n,p) indexes of filled cells
    origin_position: (3,) float, position of the voxel
                                 grid origin in space
    """
    max_edge = pitch / edge_factor

    if max_iter is None:
        longest_edge = np.linalg.norm(mesh.vertices[mesh.edges[:, 0]] -
                                      mesh.vertices[mesh.edges[:, 1]],
                                      axis=1).max()
        max_iter = max(int(np.ceil(np.log2(longest_edge / max_edge))), 0)

    # get the same mesh sudivided so every edge is shorter
    # than a factor of our pitch
    v, f = remesh.subdivide_to_size(mesh.vertices,
                                    mesh.faces,
                                    max_edge=max_edge,
                                    max_iter=max_iter)

    # convert the vertices to their voxel grid position
    hit = v / pitch

    # Provided edge_factor > 1 and max_iter is large enough, this is
    # sufficient to preserve 6-connectivity at the level of voxels.
    hit = np.round(hit).astype(int)

    # remove duplicates
    unique, inverse = grouping.unique_rows(hit)

    # get the voxel centers in model space
    occupied_index = hit[unique]

    origin_index = occupied_index.min(axis=0)
    origin_position = origin_index * pitch

    voxels_sparse = (occupied_index - origin_index)

    return voxels_sparse, origin_position


def local_voxelize(mesh,
                   point,
                   pitch,
                   radius,
                   fill=True,
                   **kwargs):
    """
    Voxelize a mesh in the region of a cube around a point. When fill=True,
    uses proximity.contains to fill the resulting voxels so may be meaningless
    for non-watertight meshes. Useful to reduce memory cost for small values of
    pitch as opposed to global voxelization.

    Parameters
    -----------
    mesh : trimesh.Trimesh
      Source geometry
    point : (3, ) float
      Point in space to voxelize around
    pitch :  float
      Side length of a single voxel cube
    radius : int
      Number of voxel cubes to return in each direction.
    kwargs : parameters to pass to voxelize_subdivide

    Returns
    -----------
    voxels : (m, m, m) bool
      Array of local voxels where m=2*radius+1
    origin_position : (3,) float
      Position of the voxel grid origin in space
    """
    from scipy import ndimage

    # make sure point is correct type/shape
    point = np.asanyarray(point, dtype=np.float64).reshape(3)
    # this is a gotcha- radius sounds a lot like it should be in
    # float model space, not int voxel space so check
    if not isinstance(radius, int):
        raise ValueError('radius needs to be an integer number of cubes!')

    # Bounds of region
    bounds = np.concatenate((point - (radius + 0.5) * pitch,
                             point + (radius + 0.5) * pitch))

    # faces that intersect axis aligned bounding box
    faces = list(mesh.triangles_tree.intersection(bounds))

    # didn't hit anything so exit
    if len(faces) == 0:
        return np.array([], dtype=np.bool), np.zeros(3)

    local = mesh.submesh([[f] for f in faces], append=True)

    # Translate mesh so point is at 0,0,0
    local.apply_translation(-point)

    sparse, origin = voxelize_subdivide(local, pitch, **kwargs)
    matrix = sparse_to_matrix(sparse)

    # Find voxel index for point
    center = np.round(-origin / pitch).astype(np.int64)

    # pad matrix if necessary
    prepad = np.maximum(radius - center, 0)
    postpad = np.maximum(center + radius + 1 - matrix.shape, 0)

    matrix = np.pad(matrix, np.stack((prepad, postpad), axis=-1),
                    mode='constant')
    center += prepad

    # Extract voxels within the bounding box
    voxels = matrix[center[0] - radius:center[0] + radius + 1,
                    center[1] - radius:center[1] + radius + 1,
                    center[2] - radius:center[2] + radius + 1]
    local_origin = point - radius * pitch  # origin of local voxels

    # Fill internal regions
    if fill:
        regions, n = ndimage.measurements.label(~voxels)
        distance = ndimage.morphology.distance_transform_cdt(~voxels)
        representatives = [np.unravel_index((distance * (regions == i)).argmax(),
                                            distance.shape) for i in range(1, n + 1)]
        contains = mesh.contains(
            np.asarray(representatives) *
            pitch +
            local_origin)

        where = np.where(contains)[0] + 1
        # use in1d vs isin for older numpy versions
        internal = np.in1d(regions.flatten(), where).reshape(regions.shape)

        voxels = np.logical_or(voxels, internal)

    return voxels, local_origin


@log_time
def voxelize_ray(mesh,
                 pitch,
                 per_cell=[2, 2],
                 **kwargs):
    """
    Voxelize a mesh using ray queries.

    Parameters
    -------------
    mesh     : Trimesh object
                 Mesh to be voxelized
    pitch    : float
                 Length of voxel cube
    per_cell : (2,) int
                 How many ray queries to make per cell

    Returns
    -------------
    voxels : (n, 3) int
                 Voxel positions
    origin : (3, ) int
                 Origin of voxels
    """
    # how many rays per cell
    per_cell = np.array(per_cell).astype(np.int).reshape(2)
    # edge length of cube voxels
    pitch = float(pitch)

    # create the ray origins in a grid
    bounds = mesh.bounds[:, :2].copy()
    # offset start so we get the requested number per cell
    bounds[0] += pitch / (1.0 + per_cell)
    # offset end so arange doesn't short us
    bounds[1] += pitch
    # on X we are doing multiple rays per voxel step
    step = pitch / per_cell
    # 2D grid
    ray_ori = util.grid_arange(bounds, step=step)
    # a Z position below the mesh
    z = np.ones(len(ray_ori)) * (mesh.bounds[0][2] - pitch)
    ray_ori = np.column_stack((ray_ori, z))
    # all rays are along positive Z
    ray_dir = np.ones_like(ray_ori) * [0, 0, 1]

    # if you have pyembree this should be decently fast
    hits = mesh.ray.intersects_location(ray_ori, ray_dir)[0]

    # just convert hit locations to integer positions
    voxels = np.round(hits / pitch).astype(np.int64)

    # offset voxels by min, so matrix isn't huge
    origin = voxels.min(axis=0)
    voxels -= origin

    return voxels, origin


def fill_voxelization(occupied):
    """
    Given a sparse surface voxelization, fill in between columns.

    Parameters
    --------------
    occupied: (n, 3) int, location of filled cells

    Returns
    --------------
    filled: (m, 3) int, location of filled cells
    """
    # validate inputs
    occupied = np.asanyarray(occupied, dtype=np.int64)
    if not util.is_shape(occupied, (-1, 3)):
        raise ValueError('incorrect shape')

    # create grid and mark inner voxels
    max_value = occupied.max() + 3

    grid = np.zeros((max_value,
                     max_value,
                     max_value),
                    dtype=np.int64)
    voxels_sparse = np.add(occupied, 1)

    grid.__setitem__(tuple(voxels_sparse.T), 1)

    for i in range(max_value):
        check_dir2 = False
        for j in range(0, max_value - 1):
            idx = []
            # find transitions first
            # transition positions are from 0 to 1 and from 1 to 0
            eq = np.equal(grid[i, j, :-1], grid[i, j, 1:])
            idx = np.where(np.logical_not(eq))[0] + 1
            c = len(idx)
            check_dir2 = (c % 4) > 0 and c > 4
            if c < 4:
                continue
            for s in range(0, c - c % 4, 4):
                grid[i, j, idx[s]:idx[s + 3]] = 1
        if not check_dir2:
            continue

        # check another direction for robustness
        for k in range(0, max_value - 1):
            idx = []
            # find transitions first
            eq = np.equal(grid[i, :-1, k], grid[i, 1:, k])
            idx = np.where(np.logical_not(eq))[0] + 1
            c = len(idx)
            if c < 4:
                continue
            for s in range(0, c - c % 4, 4):
                grid[i, idx[s]:idx[s + 3], k] = 1

    # generate new voxels
    idx = np.where(grid == 1)
    filled = np.array([[idx[0][i] - 1,
                        idx[1][i] - 1,
                        idx[2][i] - 1]
                       for i in range(len(idx[0]))])

    return filled


def points_to_indices(points, pitch, origin):
    """
    Convert points in voxel-space to indices of  an (n,m,p) matrix.

    Parameters
    ----------
    points : (..., 3) float
      Center points of voxel matrix (n,m,p)
    pitch : float
      What pitch was the voxel matrix computed with
    origin : (3,) float
      What is the origin of the voxel matrix

    Returns
    ----------
    indices : (..., 3) int
      numpy array of indices. Leading dims are the same as points
    """
    points = np.asanyarray(points, dtype=np.float64)
    origin = np.asanyarray(origin, dtype=np.float64)
    pitch = float(pitch)

    if points.shape[-1] != 3:
<<<<<<< HEAD
        raise ValueError('shape of points must be (..., 3)')
=======
        raise ValueError('final dim of points must be 3')
>>>>>>> 83713180

    if origin.shape != (3,):
        raise ValueError('shape of origin must be (3,)')

    indices = np.round((points - origin) / pitch).astype(int)
    return indices


def indices_to_points(indices, pitch, origin):
    """
    Convert indices of an (n,m,p) matrix into a set of voxel center points.

    Parameters
    ----------
    indices: (..., 3) int, index of voxel matrix (n,m,p)
    pitch: float, what pitch was the voxel matrix computed with
    origin: (3,) float, what is the origin of the voxel matrix

    Returns
    ----------
    points: (..., 3) float, list of points
    """
    indices = np.asanyarray(indices, dtype=np.float64)
    origin = np.asanyarray(origin, dtype=np.float64)
    pitch = float(pitch)

<<<<<<< HEAD
    if indices.shape != (indices.shape[0], 3):
        try:
            from IPython import embed
            embed()
        except ModuleNotFoundError:
            pass
        raise ValueError('shape of indices must be (q, 3)')
=======
    if indices.shape[-1] != 3:
        from IPython import embed
        embed()
        raise ValueError('final dim of indices must be 3')
>>>>>>> 83713180

    if origin.shape != (3,):
        raise ValueError('shape of origin must be (3,)')

    points = indices * pitch + origin
    return points


def matrix_to_points(matrix, pitch, origin):
    """
    Convert an (n,m,p) matrix into a set of points for each voxel center.

    Parameters
    -----------
    matrix: (n,m,p) bool, voxel matrix
    pitch: float, what pitch was the voxel matrix computed with
    origin: (3,) float, what is the origin of the voxel matrix

    Returns
    ----------
    points: (q, 3) list of points
    """
    indices = np.column_stack(np.nonzero(matrix))
    points = indices_to_points(indices=indices,
                               pitch=pitch,
                               origin=origin)
    return points


def matrix_to_marching_cubes(matrix, pitch, origin):
    """
    Convert an (n,m,p) matrix into a mesh, using marching_cubes.

    Parameters
    -----------
    matrix : (n, m, p) bool
      Voxel matrix
    pitch : float
      What pitch was the voxel matrix computed with
    origin : (3,) float
      What is the origin of the voxel matrix

    Returns
    ----------
    mesh : trimesh.Trimesh
      Mesh generated by meshing voxels using
      the marching cubes algorithm in skimage
    """
    from skimage import measure
    from .base import Trimesh

    matrix = np.asanyarray(matrix, dtype=np.bool)

    rev_matrix = np.logical_not(matrix)  # Takes set about 0.
    # Add in padding so marching cubes can function properly with
    # voxels on edge of AABB
    pad_width = 1
    rev_matrix = np.pad(rev_matrix,
                        pad_width=(pad_width),
                        mode='constant',
                        constant_values=(1))

    # pick between old and new API
    if hasattr(measure, 'marching_cubes_lewiner'):
        func = measure.marching_cubes_lewiner
    else:
        func = measure.marching_cubes

    # Run marching cubes.
    meshed = func(volume=rev_matrix,
                  level=.5,  # it is a boolean voxel grid
                  spacing=(pitch,
                           pitch,
                           pitch))

    # allow results from either marching cubes function in skimage
    # binaries available for python 3.3 and 3.4 appear to use the classic
    # method
    if len(meshed) == 2:
        log.warning('using old marching cubes, may not be watertight!')
        vertices, faces = meshed
        normals = None
    elif len(meshed) == 4:
        vertices, faces, normals, vals = meshed

    # Return to the origin, add in the pad_width
    vertices = np.subtract(np.add(vertices, origin), pad_width * pitch)
    # create the mesh
    mesh = Trimesh(vertices=vertices,
                   faces=faces,
                   vertex_normals=normals)
    return mesh


def sparse_to_matrix(sparse):
    """
    Take a sparse (n,3) list of integer indexes of filled cells,
    turn it into a dense (m,o,p) matrix.

    Parameters
    -----------
    sparse : (n, 3) int
      Index of filled cells

    Returns
    ------------
    dense : (m, o, p) bool
      Matrix of filled cells
    """

    sparse = np.asanyarray(sparse, dtype=np.int)
    if not util.is_shape(sparse, (-1, 3)):
        raise ValueError('sparse must be (n,3)!')

    shape = sparse.max(axis=0) + 1
    matrix = np.zeros(np.product(shape), dtype=np.bool)
    multiplier = np.array([np.product(shape[1:]), shape[2], 1])

    index = (sparse * multiplier).sum(axis=1)
    matrix[index] = True

    dense = matrix.reshape(shape)
    return dense


def points_to_marching_cubes(points, pitch):
    """
    Mesh points by assuming they fill a voxel box, and then
    running marching cubes on them

    Parameters
    ------------
    points : (n, 3) float
      Points in 3D space
    pitch : float
      Spacing of boxes to use

    Returns
    -------------
    mesh : trimesh.Trimesh
      Points meshed using marching cubes at pitch
    """
    # make sure inputs are as expected
    points = np.asanyarray(points, dtype=np.float64)
    pitch = float(pitch)

    # find the minimum value of points for origin
    origin = points.min(axis=0)
    # convert points to occupied voxel cells
    index = ((points - origin) / pitch).round().astype(np.int64)

    # convert voxel indices to a matrix
    matrix = sparse_to_matrix(index)

    # run marching cubes on the matrix to generate a mesh
    mesh = matrix_to_marching_cubes(
        matrix, pitch=pitch, origin=origin)

    return mesh


def multibox(centers, pitch, colors=None):
    """
    Return a Trimesh object with a box at every center.

    Doesn't do anything nice or fancy.

    Parameters
    -----------
    centers: (n,3) float, center of boxes that are occupied
    pitch:   float, the edge length of a voxel
    colors: (3,) or (4,) or (n,3) or (n, 4) float, color of boxes

    Returns
    ---------
    rough: Trimesh object representing inputs
    """
    from . import primitives
    from .base import Trimesh

    b = primitives.Box(extents=[pitch, pitch, pitch])

    v = np.tile(centers, (1, len(b.vertices))).reshape((-1, 3))
    v += np.tile(b.vertices, (len(centers), 1))

    f = np.tile(b.faces, (len(centers), 1))
    f += np.tile(np.arange(len(centers)) * len(b.vertices),
                 (len(b.faces), 1)).T.reshape((-1, 1))

    face_colors = None
    if colors is not None:
        colors = np.asarray(colors)
        if colors.ndim == 1:
            colors = colors[None].repeat(len(centers), axis=0)
        if colors.ndim == 2 and len(colors) == len(centers):
            face_colors = colors.repeat(12, axis=0)

    mesh = Trimesh(vertices=v,
                   faces=f,
                   face_colors=face_colors)

    return mesh


def boolean_sparse(a, b, operation=np.logical_and):
    """
    Find common rows between two arrays very quickly
    using 3D boolean sparse matrices.

    Parameters
    -----------
    a: (n, d)  int, coordinates in space
    b: (m, d)  int, coordinates in space
    operation: numpy operation function, ie:
                  np.logical_and
                  np.logical_or

    Returns
    -----------
    coords: (q, d) int, coordinates in space
    """
    # 3D sparse arrays, using wrapped scipy.sparse
    # pip install sparse
    import sparse

    # find the bounding box of both arrays
    extrema = np.array([a.min(axis=0),
                        a.max(axis=0),
                        b.min(axis=0),
                        b.max(axis=0)])
    origin = extrema.min(axis=0) - 1
    size = tuple(extrema.ptp(axis=0) + 2)

    # put nearby voxel arrays into same shape sparse array
    sp_a = sparse.COO((a - origin).T,
                      data=np.ones(len(a), dtype=np.bool),
                      shape=size)
    sp_b = sparse.COO((b - origin).T,
                      data=np.ones(len(b), dtype=np.bool),
                      shape=size)

    # apply the logical operation
    # get a sparse matrix out
    applied = operation(sp_a, sp_b)
    # reconstruct the original coordinates
    coords = np.column_stack(applied.coords) + origin

    return coords<|MERGE_RESOLUTION|>--- conflicted
+++ resolved
@@ -123,16 +123,9 @@
         ---------
         index: (..., 3) int array of indices into self.matrix
         """
-<<<<<<< HEAD
-        return points_to_indices(
-            points=point,
-            pitch=self.pitch,
-            origin=self.origin)
-=======
         return points_to_indices(points=point,
                                  pitch=self.pitch,
                                  origin=self.origin)
->>>>>>> 83713180
 
     def is_filled(self, point):
         """
@@ -159,7 +152,6 @@
         flat_index = np.ravel_multi_index(index[in_range].T, self.shape)
         is_filled[in_range] = self.matrix.flat[flat_index]
         return is_filled.reshape(out_shape)
-<<<<<<< HEAD
 
     def to_dense(self):
         return Voxel(self.matrix, self.pitch, self.origin)
@@ -202,8 +194,6 @@
             vertices=self._permute(base.vertices), faces=base.faces,
             # vertex_normals=self._permute(base.vertex_normals)
         )
-=======
->>>>>>> 83713180
 
     @property
     def pitch(self):
@@ -899,11 +889,7 @@
     pitch = float(pitch)
 
     if points.shape[-1] != 3:
-<<<<<<< HEAD
-        raise ValueError('shape of points must be (..., 3)')
-=======
         raise ValueError('final dim of points must be 3')
->>>>>>> 83713180
 
     if origin.shape != (3,):
         raise ValueError('shape of origin must be (3,)')
@@ -930,20 +916,10 @@
     origin = np.asanyarray(origin, dtype=np.float64)
     pitch = float(pitch)
 
-<<<<<<< HEAD
-    if indices.shape != (indices.shape[0], 3):
-        try:
-            from IPython import embed
-            embed()
-        except ModuleNotFoundError:
-            pass
-        raise ValueError('shape of indices must be (q, 3)')
-=======
     if indices.shape[-1] != 3:
         from IPython import embed
         embed()
         raise ValueError('final dim of indices must be 3')
->>>>>>> 83713180
 
     if origin.shape != (3,):
         raise ValueError('shape of origin must be (3,)')
